--- conflicted
+++ resolved
@@ -68,50 +68,6 @@
 cd openvino_build_deploy/ai_ref_kits/ai_adventure_experience
 ```
 
-<<<<<<< HEAD
-Next, you’ll download and optimize the required models. This will involve the creation of a temporary virtual environment and the running of a download script. 
-
-- Whisper: Speech recognition
-- Llama3-8b-instruct: Intelligent LLM helper
-- Latent Consistency Models: Image generation
-- Super Resolution: Increase the resolution of the generated image
-- Depth Anything v2: Create 3d parallax animations
-
-Linux:
-```shell
-cd models
-python3 -m venv model_installation_venv
-source model_installation_venv/bin/activate
-pip install -r model_requirements.txt
-python3 download_and_prepare_models.py
-cd ..
-```
-
-Windows:
-```shell
-cd models
-python -m venv model_installation_venv
-model_installation_venv/Scripts/activate
-pip install -r model_requirements.txt
-python3 download_and_prepare_models.py
-cd ..
-``` 
-After model installation, you can remove the `model_installation_venv` virtual environment as it is no longer needed.
-
-### Creating a Virtual Environment
-
-To create a virtual environment, open your terminal or command prompt and navigate to the directory where you want to create the environment. Then, run the following command:
-
-Linux:
-```shell
-python3 -m venv run_env
-```
-_NOTE: If you are using Windows, use the `python -m venv run_env` command instead._
-
-### Activating the Environment
-
-Activate the virtual environment using the following command:
-=======
 Next the below will create a virtual environment, activate the environment, and install the required dependencies for the setup and execution of the project.
 
 Linux:
@@ -120,23 +76,13 @@
 source run_env/bin/activate
 pip install -r requirements.txt
 ```
->>>>>>> 40a71976
 
 Windows:
 ```shell
-<<<<<<< HEAD
-source run_env/bin/activate   # For Unix-based operating systems such as Linux or macOS
-```
-
-_NOTE: If you are using Windows, use the `run_env\Scripts\activate` command instead._
-
-This will activate the virtual environment and change your shell's prompt to indicate that you are now working within that environment.
-=======
 python -m venv run_env
 run_env/Scripts/activate
 pip install -r requirements.txt
 ``` 
->>>>>>> 40a71976
 
 ### Downloading and Preparing Models
 Next, you’ll download and optimize the required models via the running of a download script. 
@@ -149,16 +95,10 @@
 
 To run the download script:
 ```shell
-<<<<<<< HEAD
-pip install -r requirements.txt 
-``` 
-
-=======
 cd models
 python3 download_and_prepare_models.py
 cd ..
 ```
->>>>>>> 40a71976
 ## Running the Application
 
 To interact with the animated GIF outputs, host a simple web server on your system as the final output. To do so, please install Node.js via [its Download page](https://nodejs.org/en/download/package-manager) and [http-server](https://www.npmjs.com/package/http-server).
@@ -172,11 +112,7 @@
 Open a terminal or you can use the existing one with `run_env` environment activated and start the GUI - <br>
 
 ```shell
-<<<<<<< HEAD
-python ai_adventure_experience.py 
-=======
 python main.py 
->>>>>>> 40a71976
 ```
 
 ![UI Drawing](https://github.com/user-attachments/assets/4f37f4d1-31c1-4534-82eb-d370fe29873a)
@@ -201,11 +137,7 @@
 To interact with the 3D hoverable animation created with depth maps, start an HTTP server as explained above, and you will be able to interact with the parallax.
 
 ## :bulb: Additional Tips
-<<<<<<< HEAD
-* Feel free to modify `ai_adventure_experience.py` to select different OpenVINO devices for the llm, stable diffusion pipeline, whisper, etc.
-=======
 * Feel free to modify `main.py` to select different OpenVINO devices for the llm, stable diffusion pipeline, whisper, etc.
->>>>>>> 40a71976
   Look toward the bottom of the script, for a section that looks like this:
   ```
   if __name__ == "__main__":
