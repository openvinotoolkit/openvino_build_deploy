--- conflicted
+++ resolved
@@ -1,335 +1,330 @@
-import argparse
-import io
-import logging
-import sys
-import time
-import warnings
-from io import StringIO
-from pathlib import Path
-
-import gradio as gr
-import nest_asyncio
-import openvino.properties as props
-import openvino.properties.hint as hints
-import openvino.properties.streams as streams
-import requests
-from llama_index.core import PromptTemplate
-from llama_index.core import SimpleDirectoryReader
-from llama_index.core import VectorStoreIndex, Settings
-from llama_index.core.agent import ReActAgent
-from llama_index.core.tools import FunctionTool
-from llama_index.core.tools import QueryEngineTool, ToolMetadata
-from llama_index.embeddings.huggingface_openvino import OpenVINOEmbedding
-from llama_index.llms.openvino import OpenVINOLLM
-
-from create_tools import Math, PaintCostCalculator
-
-# Initialize logging
-logging.basicConfig(level=logging.INFO)
-log = logging.getLogger(__name__)
-
-#Filter unnecessary warnings for demonstration
-warnings.filterwarnings("ignore")
-
-llm_device = "GPU"
-embedding_device = "GPU"
-ov_config = {
-    hints.performance_mode(): hints.PerformanceMode.LATENCY,
-    streams.num(): "1",
-    props.cache_dir(): ""
-}
-
-
-def phi_completion_to_prompt(completion):
-    return f"<|system|><|end|><|user|>{completion}<|end|><|assistant|>\n"
-
-
-def llama3_completion_to_prompt(completion):
-    return f"<|begin_of_text|><|start_header_id|>system<|end_header_id|>\n\n<|eot_id|><|start_header_id|>user<|end_header_id|>\n\n{completion}<|eot_id|><|start_header_id|>assistant<|end_header_id|>\n\n"
-
-
-def setup_models(llm_model_path, embedding_model_path):
-    # Load the Llama model locally
-    llm = OpenVINOLLM(
-        model_id_or_path=str(llm_model_path),
-        context_window=3900,
-        max_new_tokens=1000,
-        model_kwargs={"ov_config": ov_config},
-        generate_kwargs={"do_sample": False, "temperature": None, "top_p": None},
-        completion_to_prompt=phi_completion_to_prompt if llm_model_path == "Phi-3-mini-4k-instruct-int4-ov" else llama3_completion_to_prompt,
-        device_map=llm_device,
-    )
-
-    # Load the embedding model locally
-    embedding = OpenVINOEmbedding(model_id_or_path=embedding_model_path, device=embedding_device)
-
-    return llm, embedding
-
-
-def setup_tools():
-    multiply_tool = FunctionTool.from_defaults(fn=Math.multiply)
-    divide_tool = FunctionTool.from_defaults(fn=Math.divide)
-    add_tool = FunctionTool.from_defaults(fn=Math.add)
-    subtract_tool = FunctionTool.from_defaults(fn=Math.add)
-    paint_cost_calculator = FunctionTool.from_defaults(fn=PaintCostCalculator.calculate_paint_cost)
-    return multiply_tool, divide_tool, add_tool, subtract_tool, paint_cost_calculator
-
-
-def load_documents(text_example_en_path):
-    # Check and download document if not present
-    if not text_example_en_path.exists():
-        text_example_en = "test_painting_llm_rag.pdf"  # TBD - Replace with valid URL
-        r = requests.get(text_example_en)
-        content = io.BytesIO(r.content)
-        with open(text_example_en_path, "wb") as f:
-            f.write(content.read())
-
-    reader = SimpleDirectoryReader(input_files=[text_example_en_path])
-    documents = reader.load_data()
-    index = VectorStoreIndex.from_documents(documents)
-
-    return index
-
-
-# Function to simulate adding items to cart, and to check size of cart
-def purchase_click(cart, *components):
-    """Update the cart with unique selected items and their quantities."""
-    selected_items = []
-    quantities = []
-
-    for i in range(0, len(components), 2):
-        item_checkbox = components[i]
-        quantity_box = components[i + 1]
-        if item_checkbox is True:  # Fix to check if checkbox is selected
-            selected_items.append(item_components[i // 2][0].label)
-            quantities.append(quantity_box)
-
-    updated_cart = cart.copy()
-    for item, quantity in zip(selected_items, quantities):
-        if item and quantity > 0:
-            item_entry = (item, quantity)
-            # Update or add the item with quantity in the cart
-            for idx, cart_item in enumerate(updated_cart):
-                if cart_item[0] == item:
-                    updated_cart[idx] = item_entry
-                    break
-            else:
-                updated_cart.append(item_entry)
-
-    # Calculate the total quantity of items in the cart
-    cart_size = sum(quantity for _, quantity in updated_cart)
-    # Update purchase action to list items and their quantities
-    if selected_items:
-        item_details = ", ".join([f"{item} (Quantity: {quantity})" for item, quantity in zip(selected_items, quantities)])
-        purchase_action = f"Added the following items to cart: {item_details}."
-    else:
-        purchase_action = "No items selected."
-
-    return updated_cart, purchase_action, cart_size
-
-
-# Custom function to handle reasoning failures
-def custom_handle_reasoning_failure(callback_manager, exception):
-    return "Hmm...I didn't quite that. Could you please rephrase your question to be simpler?"
-
-
-def run_app(agent):
-    class Capturing(list):
-        def __enter__(self):
-            self._stdout = sys.stdout
-            sys.stdout = self._stringio = StringIO()
-            return self
-        def __exit__(self, *args):
-            self.extend(self._stringio.getvalue().splitlines())
-            del self._stringio
-            sys.stdout = self._stdout
-
-    def _handle_user_message(user_message, history):
-        return "", [*history, (user_message, "")]
-
-
-    def _generate_response(chat_history, log_history):
-        print("log_history", log_history)
-        if not isinstance(log_history, list):
-            log_history = []
-
-        # Capture time for thought process
-        start_thought_time = time.time()
-
-        # Capture the thought process output
-        with Capturing() as output:
-            try:
-                response = agent.stream_chat(chat_history[-1][0])
-            except ValueError:
-                response = agent.stream_chat(chat_history[-1][0])
-        end_thought_time = time.time()
-        thought_process_time = end_thought_time - start_thought_time
-
-        # After response is complete, show the captured logs in the log area
-        log_entries = "\n".join(output)
-        thought_process_log = f"Thought Process Time: {thought_process_time:.2f} seconds"
-        log_history.append(f"{log_entries}\n{thought_process_log}")
-
-        yield chat_history, "\n".join(log_history)  # Yield after the thought process time is captured
-
-        # Now capture response generation time
-        start_response_time = time.time()
-
-        # Gradually yield the response from the agent to the chat
-        # Quick fix for agent occasionally repeating the first word of its repsponse
-        last_token = "Dummy Token"
-        i = 0
-        for token in response.response_gen:
-            if i == 0:
-                last_token = token
-            if i == 1 and token.split()[0] == last_token.split()[0]:
-                chat_history[-1][1] += token.split()[1] + " "
-            else:
-                chat_history[-1][1] += token
-            yield chat_history, "\n".join(log_history)  # Ensure log_history is a string
-            if i <= 2: i += 1
-
-        end_response_time = time.time()
-        response_time = end_response_time - start_response_time
-
-        # Log tokens per second along with the device information
-        tokens = len(chat_history[-1][1].split(" ")) * 4 / 3  # Convert words to approx token count
-        response_log = f"Response Time: {response_time:.2f} seconds ({tokens / response_time:.2f} tokens/s on {llm_device})"
-
-        log.info(response_log)
-
-        # Append the response time to log history
-        log_history.append(response_log)
-        yield chat_history, "\n".join(log_history)  # Join logs into a string for display
-
-    def _reset_chat():
-        agent.reset()
-        return "", [], []  # Reset both chat and logs (initialize log as empty list)
-
-    def run():
-        with gr.Blocks() as demo:
-            gr.Markdown("# Smart Retail Assistant 🤖: Agentic LLMs with RAG 💭")
-            gr.Markdown("Ask me about paint! 🎨")
-
-            with gr.Row():
-                chat_window = gr.Chatbot(
-                    label="Paint Purchase Helper",
-<<<<<<< HEAD
-                    avatar_images=(None, "https://docs.openvino.ai/2024/_static/favicon.ico"),
-		            height=400,  # Adjust height as per your preference
-=======
-                    avatar_images=(None, "favicon.ico"),
-                    height=400,  # Adjust height as per your preference
->>>>>>> 2b2a5dea
-                    scale=2  # Set a higher scale value for Chatbot to make it wider
-                    #autoscroll=True,  # Enable auto-scrolling for better UX
-                )
-                log_window = gr.Code(
-                    label="Agent's Steps",
-                    language="python",
-                    interactive=False,
-                    scale=1  # Set lower scale to make it narrower than the Chatbot
-                )
-            with gr.Row():
-                message = gr.Textbox(label="Ask the Paint Expert", scale=4, placeholder="Type your prompt/Question and press Enter")
-                clear = gr.ClearButton()
-
-            # Ensure that individual components are passed
-            message.submit(
-                _handle_user_message,
-                inputs=[message, chat_window],
-                outputs=[message, chat_window],
-                queue=False,
-            ).then(
-                _generate_response,
-                inputs=[chat_window, log_window],  # Pass individual components, including log_window
-                outputs=[chat_window, log_window],  # Update chatbot and log window
-            )
-            clear.click(_reset_chat, None, [message, chat_window, log_window])
-
-            gr.Markdown("------------------------------")
-            gr.Markdown("### Purchase items")
-
-            cart = gr.State([])
-
-            # Define items with checkbox and numeric quantity
-            items = ["Behr Premium Plus", "AwesomeSplash", "TheBrush", "PaintFinish"]
-
-            global item_components
-            item_components = []
-            for item in items:
-                with gr.Row(equal_height=True):
-                    item_checkbox = gr.Checkbox(label=f"{item}", value=False)
-                    quantity_box = gr.Number(
-                        label=f"{item} Quantity", value=1, precision=0, interactive=False, minimum=1
-                    )
-                    item_checkbox.change(
-                        fn=lambda selected, box=quantity_box: gr.update(interactive=selected, value=1 if selected else 0),
-                        inputs=item_checkbox,
-                        outputs=quantity_box,
-                    )
-                    item_components.append((item_checkbox, quantity_box))
-
-            purchase = gr.Button(value="Add to Cart")
-            cart_size = gr.Number(label="Cart Size", interactive=False)
-            purchased_textbox = gr.Textbox(label="Purchase Action", interactive=False)
-            # Gather inputs from all item checkbox and number box pairs
-            component_inputs = [cart] + [comp for pair in item_components for comp in pair]
-            purchase.click(fn=purchase_click, inputs=component_inputs, outputs=[cart, purchased_textbox, cart_size])
-
-        demo.launch()
-
-    run()
-
-
-if __name__ == "__main__":
-    # Define the argument parser at the end
-    parser = argparse.ArgumentParser()
-    parser.add_argument("--chat_model", type=str, default="model/llama3.1-8B-INT4", help="Path to the chat model directory")
-    parser.add_argument("--embedding_model", type=str, default="model/bge-large-FP32", help="Path to the embedding model directory")
-    parser.add_argument("--rag_pdf", type=str, default="test_painting_llm_rag.pdf", help="Path to a RAG PDF file with additional knowledge the chatbot can rely on.")
-    parser.add_argument("--personality", type=str, default="paint_concierge_personality.txt", help="Path to the TXT file with chatbot personality")
-
-    args = parser.parse_args()
-
-    # Load models and embedding based on parsed arguments
-    llm, embedding = setup_models(args.chat_model, args.embedding_model)
-
-    Settings.embed_model = embedding
-    Settings.llm = llm
-
-    # Set up tools
-    multiply_tool, divide_tool, add_tool, subtract_tool, paint_cost_calculator = setup_tools()
-
-    # Step 4: Load documents and create the VectorStoreIndex
-    text_example_en_path = Path(args.rag_pdf)
-    index = load_documents(text_example_en_path)
-    print("loading in", index)
-    vector_tool = QueryEngineTool(
-        index.as_query_engine(streaming=True),
-        metadata=ToolMetadata(
-            name="vector_search",
-            description="Useful for searching for facts and product recommendations about paint",
-        ),
-    )
-
-    # Step 5: Initialize the agent with the loaded tools
-    nest_asyncio.apply()
-
-    # Load agent config
-    personality_file_path = Path(args.personality)
-    with open(personality_file_path) as f:
-        chatbot_config = f.read()
-
-    react_system_prompt = PromptTemplate(chatbot_config)
-    print("react_system_prompt", react_system_prompt)
-    #Define agent and available tools
-    agent = ReActAgent.from_tools([multiply_tool, divide_tool, add_tool, subtract_tool, paint_cost_calculator, vector_tool],
-                                  llm=llm,
-                                  max_iterations=10,  # Set a max_iterations value
-                                  handle_reasoning_failure_fn=custom_handle_reasoning_failure,
-                                  verbose=True)
-    agent.update_prompts({"agent_worker:system_prompt": react_system_prompt})
-
-    # Step 6: Run the app
-    run_app(agent)
+import argparse
+import io
+import logging
+import sys
+import time
+import warnings
+from io import StringIO
+from pathlib import Path
+
+import gradio as gr
+import nest_asyncio
+import openvino.properties as props
+import openvino.properties.hint as hints
+import openvino.properties.streams as streams
+import requests
+from llama_index.core import PromptTemplate
+from llama_index.core import SimpleDirectoryReader
+from llama_index.core import VectorStoreIndex, Settings
+from llama_index.core.agent import ReActAgent
+from llama_index.core.tools import FunctionTool
+from llama_index.core.tools import QueryEngineTool, ToolMetadata
+from llama_index.embeddings.huggingface_openvino import OpenVINOEmbedding
+from llama_index.llms.openvino import OpenVINOLLM
+
+from create_tools import Math, PaintCostCalculator
+
+# Initialize logging
+logging.basicConfig(level=logging.INFO)
+log = logging.getLogger(__name__)
+
+#Filter unnecessary warnings for demonstration
+warnings.filterwarnings("ignore")
+
+llm_device = "GPU"
+embedding_device = "GPU"
+ov_config = {
+    hints.performance_mode(): hints.PerformanceMode.LATENCY,
+    streams.num(): "1",
+    props.cache_dir(): ""
+}
+
+
+def phi_completion_to_prompt(completion):
+    return f"<|system|><|end|><|user|>{completion}<|end|><|assistant|>\n"
+
+
+def llama3_completion_to_prompt(completion):
+    return f"<|begin_of_text|><|start_header_id|>system<|end_header_id|>\n\n<|eot_id|><|start_header_id|>user<|end_header_id|>\n\n{completion}<|eot_id|><|start_header_id|>assistant<|end_header_id|>\n\n"
+
+
+def setup_models(llm_model_path, embedding_model_path):
+    # Load the Llama model locally
+    llm = OpenVINOLLM(
+        model_id_or_path=str(llm_model_path),
+        context_window=3900,
+        max_new_tokens=1000,
+        model_kwargs={"ov_config": ov_config},
+        generate_kwargs={"do_sample": False, "temperature": None, "top_p": None},
+        completion_to_prompt=phi_completion_to_prompt if llm_model_path == "Phi-3-mini-4k-instruct-int4-ov" else llama3_completion_to_prompt,
+        device_map=llm_device,
+    )
+
+    # Load the embedding model locally
+    embedding = OpenVINOEmbedding(model_id_or_path=embedding_model_path, device=embedding_device)
+
+    return llm, embedding
+
+
+def setup_tools():
+    multiply_tool = FunctionTool.from_defaults(fn=Math.multiply)
+    divide_tool = FunctionTool.from_defaults(fn=Math.divide)
+    add_tool = FunctionTool.from_defaults(fn=Math.add)
+    subtract_tool = FunctionTool.from_defaults(fn=Math.add)
+    paint_cost_calculator = FunctionTool.from_defaults(fn=PaintCostCalculator.calculate_paint_cost)
+    return multiply_tool, divide_tool, add_tool, subtract_tool, paint_cost_calculator
+
+
+def load_documents(text_example_en_path):
+    # Check and download document if not present
+    if not text_example_en_path.exists():
+        text_example_en = "test_painting_llm_rag.pdf"  # TBD - Replace with valid URL
+        r = requests.get(text_example_en)
+        content = io.BytesIO(r.content)
+        with open(text_example_en_path, "wb") as f:
+            f.write(content.read())
+
+    reader = SimpleDirectoryReader(input_files=[text_example_en_path])
+    documents = reader.load_data()
+    index = VectorStoreIndex.from_documents(documents)
+
+    return index
+
+
+# Function to simulate adding items to cart, and to check size of cart
+def purchase_click(cart, *components):
+    """Update the cart with unique selected items and their quantities."""
+    selected_items = []
+    quantities = []
+
+    for i in range(0, len(components), 2):
+        item_checkbox = components[i]
+        quantity_box = components[i + 1]
+        if item_checkbox is True:  # Fix to check if checkbox is selected
+            selected_items.append(item_components[i // 2][0].label)
+            quantities.append(quantity_box)
+
+    updated_cart = cart.copy()
+    for item, quantity in zip(selected_items, quantities):
+        if item and quantity > 0:
+            item_entry = (item, quantity)
+            # Update or add the item with quantity in the cart
+            for idx, cart_item in enumerate(updated_cart):
+                if cart_item[0] == item:
+                    updated_cart[idx] = item_entry
+                    break
+            else:
+                updated_cart.append(item_entry)
+
+    # Calculate the total quantity of items in the cart
+    cart_size = sum(quantity for _, quantity in updated_cart)
+    # Update purchase action to list items and their quantities
+    if selected_items:
+        item_details = ", ".join([f"{item} (Quantity: {quantity})" for item, quantity in zip(selected_items, quantities)])
+        purchase_action = f"Added the following items to cart: {item_details}."
+    else:
+        purchase_action = "No items selected."
+
+    return updated_cart, purchase_action, cart_size
+
+
+# Custom function to handle reasoning failures
+def custom_handle_reasoning_failure(callback_manager, exception):
+    return "Hmm...I didn't quite that. Could you please rephrase your question to be simpler?"
+
+
+def run_app(agent):
+    class Capturing(list):
+        def __enter__(self):
+            self._stdout = sys.stdout
+            sys.stdout = self._stringio = StringIO()
+            return self
+        def __exit__(self, *args):
+            self.extend(self._stringio.getvalue().splitlines())
+            del self._stringio
+            sys.stdout = self._stdout
+
+    def _handle_user_message(user_message, history):
+        return "", [*history, (user_message, "")]
+
+
+    def _generate_response(chat_history, log_history):
+        print("log_history", log_history)
+        if not isinstance(log_history, list):
+            log_history = []
+
+        # Capture time for thought process
+        start_thought_time = time.time()
+
+        # Capture the thought process output
+        with Capturing() as output:
+            try:
+                response = agent.stream_chat(chat_history[-1][0])
+            except ValueError:
+                response = agent.stream_chat(chat_history[-1][0])
+        end_thought_time = time.time()
+        thought_process_time = end_thought_time - start_thought_time
+
+        # After response is complete, show the captured logs in the log area
+        log_entries = "\n".join(output)
+        thought_process_log = f"Thought Process Time: {thought_process_time:.2f} seconds"
+        log_history.append(f"{log_entries}\n{thought_process_log}")
+
+        yield chat_history, "\n".join(log_history)  # Yield after the thought process time is captured
+
+        # Now capture response generation time
+        start_response_time = time.time()
+
+        # Gradually yield the response from the agent to the chat
+        # Quick fix for agent occasionally repeating the first word of its repsponse
+        last_token = "Dummy Token"
+        i = 0
+        for token in response.response_gen:
+            if i == 0:
+                last_token = token
+            if i == 1 and token.split()[0] == last_token.split()[0]:
+                chat_history[-1][1] += token.split()[1] + " "
+            else:
+                chat_history[-1][1] += token
+            yield chat_history, "\n".join(log_history)  # Ensure log_history is a string
+            if i <= 2: i += 1
+
+        end_response_time = time.time()
+        response_time = end_response_time - start_response_time
+
+        # Log tokens per second along with the device information
+        tokens = len(chat_history[-1][1].split(" ")) * 4 / 3  # Convert words to approx token count
+        response_log = f"Response Time: {response_time:.2f} seconds ({tokens / response_time:.2f} tokens/s on {llm_device})"
+
+        log.info(response_log)
+
+        # Append the response time to log history
+        log_history.append(response_log)
+        yield chat_history, "\n".join(log_history)  # Join logs into a string for display
+
+    def _reset_chat():
+        agent.reset()
+        return "", [], []  # Reset both chat and logs (initialize log as empty list)
+
+    def run():
+        with gr.Blocks() as demo:
+            gr.Markdown("# Smart Retail Assistant 🤖: Agentic LLMs with RAG 💭")
+            gr.Markdown("Ask me about paint! 🎨")
+
+            with gr.Row():
+                chat_window = gr.Chatbot(
+                    label="Paint Purchase Helper",
+                    avatar_images=(None, "https://docs.openvino.ai/2024/_static/favicon.ico"),
+		                height=400,  # Adjust height as per your preference
+                    scale=2  # Set a higher scale value for Chatbot to make it wider
+                    #autoscroll=True,  # Enable auto-scrolling for better UX
+                )
+                log_window = gr.Code(
+                    label="Agent's Steps",
+                    language="python",
+                    interactive=False,
+                    scale=1  # Set lower scale to make it narrower than the Chatbot
+                )
+            with gr.Row():
+                message = gr.Textbox(label="Ask the Paint Expert", scale=4, placeholder="Type your prompt/Question and press Enter")
+                clear = gr.ClearButton()
+
+            # Ensure that individual components are passed
+            message.submit(
+                _handle_user_message,
+                inputs=[message, chat_window],
+                outputs=[message, chat_window],
+                queue=False,
+            ).then(
+                _generate_response,
+                inputs=[chat_window, log_window],  # Pass individual components, including log_window
+                outputs=[chat_window, log_window],  # Update chatbot and log window
+            )
+            clear.click(_reset_chat, None, [message, chat_window, log_window])
+
+            gr.Markdown("------------------------------")
+            gr.Markdown("### Purchase items")
+
+            cart = gr.State([])
+
+            # Define items with checkbox and numeric quantity
+            items = ["Behr Premium Plus", "AwesomeSplash", "TheBrush", "PaintFinish"]
+
+            global item_components
+            item_components = []
+            for item in items:
+                with gr.Row(equal_height=True):
+                    item_checkbox = gr.Checkbox(label=f"{item}", value=False)
+                    quantity_box = gr.Number(
+                        label=f"{item} Quantity", value=1, precision=0, interactive=False, minimum=1
+                    )
+                    item_checkbox.change(
+                        fn=lambda selected, box=quantity_box: gr.update(interactive=selected, value=1 if selected else 0),
+                        inputs=item_checkbox,
+                        outputs=quantity_box,
+                    )
+                    item_components.append((item_checkbox, quantity_box))
+
+            purchase = gr.Button(value="Add to Cart")
+            cart_size = gr.Number(label="Cart Size", interactive=False)
+            purchased_textbox = gr.Textbox(label="Purchase Action", interactive=False)
+            # Gather inputs from all item checkbox and number box pairs
+            component_inputs = [cart] + [comp for pair in item_components for comp in pair]
+            purchase.click(fn=purchase_click, inputs=component_inputs, outputs=[cart, purchased_textbox, cart_size])
+
+        demo.launch()
+
+    run()
+
+
+if __name__ == "__main__":
+    # Define the argument parser at the end
+    parser = argparse.ArgumentParser()
+    parser.add_argument("--chat_model", type=str, default="model/llama3.1-8B-INT4", help="Path to the chat model directory")
+    parser.add_argument("--embedding_model", type=str, default="model/bge-large-FP32", help="Path to the embedding model directory")
+    parser.add_argument("--rag_pdf", type=str, default="test_painting_llm_rag.pdf", help="Path to a RAG PDF file with additional knowledge the chatbot can rely on.")
+    parser.add_argument("--personality", type=str, default="paint_concierge_personality.txt", help="Path to the TXT file with chatbot personality")
+
+    args = parser.parse_args()
+
+    # Load models and embedding based on parsed arguments
+    llm, embedding = setup_models(args.chat_model, args.embedding_model)
+
+    Settings.embed_model = embedding
+    Settings.llm = llm
+
+    # Set up tools
+    multiply_tool, divide_tool, add_tool, subtract_tool, paint_cost_calculator = setup_tools()
+
+    # Step 4: Load documents and create the VectorStoreIndex
+    text_example_en_path = Path(args.rag_pdf)
+    index = load_documents(text_example_en_path)
+    print("loading in", index)
+    vector_tool = QueryEngineTool(
+        index.as_query_engine(streaming=True),
+        metadata=ToolMetadata(
+            name="vector_search",
+            description="Useful for searching for facts and product recommendations about paint",
+        ),
+    )
+
+    # Step 5: Initialize the agent with the loaded tools
+    nest_asyncio.apply()
+
+    # Load agent config
+    personality_file_path = Path(args.personality)
+    with open(personality_file_path) as f:
+        chatbot_config = f.read()
+
+    react_system_prompt = PromptTemplate(chatbot_config)
+    print("react_system_prompt", react_system_prompt)
+    #Define agent and available tools
+    agent = ReActAgent.from_tools([multiply_tool, divide_tool, add_tool, subtract_tool, paint_cost_calculator, vector_tool],
+                                  llm=llm,
+                                  max_iterations=10,  # Set a max_iterations value
+                                  handle_reasoning_failure_fn=custom_handle_reasoning_failure,
+                                  verbose=True)
+    agent.update_prompts({"agent_worker:system_prompt": react_system_prompt})
+
+    # Step 6: Run the app
+    run_app(agent)