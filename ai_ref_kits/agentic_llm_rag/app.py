--- conflicted
+++ resolved
@@ -143,13 +143,10 @@
 
     def run():
         with gr.Blocks() as demo:
-<<<<<<< HEAD
-            gr.Markdown("# Smart Retail Assistant ðŸ¤–: Agentic LLMs with RAG ðŸ’­")
-            gr.Markdown("Ask me about paint! ðŸŽ¨")
-=======
+
             gr.Markdown("# Smart Retail Assistant 🤖: Agentic LLMs with RAG 💭")
             gr.Markdown("Ask me about paint! 🎨")
->>>>>>> 61fa5166
+
             
             with gr.Row():
                 chat_window = gr.Chatbot(
