# Desktop applications with OpenVINO™ Toolkit

[![Apache License Version 2.0](https://img.shields.io/badge/license-Apache_2.0-green.svg)](https://github.com/openvinotoolkit/openvino_build_deploy/blob/master/LICENSE.txt)

This directory contains interactive desktop applications using OpenVINO as an engine for the AI inference. 

## Available Apps

### 🔮 Hide Your Mess Behind

The app blurs the background behind a person on a webcam, and it's built using NodeJS and Electron technologies. It can be run from the compiled exe file or using npm.

[![image](https://github.com/user-attachments/assets/e6925e6b-0d81-41da-b9b0-c4f21f173681)](hide_your_mess_behind)

| [Hide Your Mess Behind](hide_your_mess_behind) |                                                                                            |
|--------------------------------------|------------------------------------------------------------------------------------------------------|
| Related AI concepts                  | image segmentation                                                                                   |
| Platforms                            | Client (CPU, GPU, NPU), Edge (CPU)                                                                   |
| Owner                                | [@Roszczyk](https://github.com/Roszczyk), [@adrianboguszewski](https://github.com/adrianboguszewski) |

<<<<<<< HEAD
### 🖐️ PalmPilot - Gesture Control

Control your computer with hand gestures using real-time hand detection. Features multiple application modes including presentation control, media playback, gaming, and browser navigation.

[![PalmPilot - Gesture Control Demo](https://img.youtube.com/vi/U29NRoX4sjk/maxresdefault.jpg)](https://www.youtube.com/watch?v=U29NRoX4sjk)

| [PalmPilot - Gesture Control](gesture_control_demo) |                                                                                       |
|--------------------------------------|------------------------------------------------------------------------------------------------------|
| Related AI concepts                  | hand detection, gesture recognition, computer vision                                                 |
| Platforms                            | Client (CPU, GPU), Edge (CPU)                                                                       |
| Owner                                | [@vijaykr338](https://github.com/vijaykr338)                                                        |
=======
### 💬 Messenger AI‑Assistant

This Telegram RAG Assistant is a privacy-first desktop app that locally processes Telegram data using OpenVINO-accelerated retrieval-augmented generation and a native Qt interface. It supports streaming responses, device diagnostics, and metadata-preserving chunking for efficient, secure AI-powered insights.

[![image](https://raw.githubusercontent.com/siddhant-0707/openvino_messenger_assistant/main/docs/images/chat-sample.png)](https://github.com/siddhant-0707/openvino_messenger_assistant)

| [Messenger AI‑Assistant](https://github.com/siddhant-0707/openvino_messenger_assistant) | |
|--------------------------------------|----------------------------------------------------|
| Related AI concepts                  | LLM, RAG, embedddings, reranking                   |
| Platforms                            | Client (CPU, GPU, NPU)                             |
| Owner                                | [@siddhant-0707](https://github.com/siddhant-0707) |

### 👀 VisionGuard - Protect Your Eyes, Enhance Your Productivity

VisionGuard is a privacy-focused desktop app that uses your webcam and computer vision to track screen time and reduce eye strain with smart break reminders. Built for performance and efficiency, it runs locally on CPU, GPU, or NPU without needing internet access.

[![image](https://github.com/inbasperu/VisionGuard/blob/main/docs/images/app_notification_alert.png)](https://github.com/inbasperu/VisionGuard)

| [VisionGuard](https://github.com/inbasperu/VisionGuard) |                         |
|--------------------------------------|--------------------------------------------|
| Related AI concepts                  | gaze estimation                            |
| Platforms                            | Client (CPU, GPU, NPU), Edge (CPU)         |
| Owner                                | [@inbasperu](https://github.com/inbasperu) |
>>>>>>> 7a9cb57c

[//]: # (telemetry pixel)
<img referrerpolicy="no-referrer-when-downgrade" src="https://static.scarf.sh/a.png?x-pxid=7003a37c-568d-40a5-9718-0d021d8589ca&project=apps&file=README.md" /><|MERGE_RESOLUTION|>--- conflicted
+++ resolved
@@ -18,19 +18,18 @@
 | Platforms                            | Client (CPU, GPU, NPU), Edge (CPU)                                                                   |
 | Owner                                | [@Roszczyk](https://github.com/Roszczyk), [@adrianboguszewski](https://github.com/adrianboguszewski) |
 
-<<<<<<< HEAD
 ### 🖐️ PalmPilot - Gesture Control
 
 Control your computer with hand gestures using real-time hand detection. Features multiple application modes including presentation control, media playback, gaming, and browser navigation.
 
 [![PalmPilot - Gesture Control Demo](https://img.youtube.com/vi/U29NRoX4sjk/maxresdefault.jpg)](https://www.youtube.com/watch?v=U29NRoX4sjk)
 
-| [PalmPilot - Gesture Control](gesture_control_demo) |                                                                                       |
-|--------------------------------------|------------------------------------------------------------------------------------------------------|
-| Related AI concepts                  | hand detection, gesture recognition, computer vision                                                 |
-| Platforms                            | Client (CPU, GPU), Edge (CPU)                                                                       |
-| Owner                                | [@vijaykr338](https://github.com/vijaykr338)                                                        |
-=======
+| [PalmPilot - Gesture Control](palm_pilot) |                                                 |
+|--------------------------------------|------------------------------------------------------|
+| Related AI concepts                  | hand detection, gesture recognition, computer vision |
+| Platforms                            | Client (CPU, GPU), Edge (CPU)                        |
+| Owner                                | [@vijaykr338](https://github.com/vijaykr338)         |
+
 ### 💬 Messenger AI‑Assistant
 
 This Telegram RAG Assistant is a privacy-first desktop app that locally processes Telegram data using OpenVINO-accelerated retrieval-augmented generation and a native Qt interface. It supports streaming responses, device diagnostics, and metadata-preserving chunking for efficient, secure AI-powered insights.
@@ -54,7 +53,6 @@
 | Related AI concepts                  | gaze estimation                            |
 | Platforms                            | Client (CPU, GPU, NPU), Edge (CPU)         |
 | Owner                                | [@inbasperu](https://github.com/inbasperu) |
->>>>>>> 7a9cb57c
 
 [//]: # (telemetry pixel)
 <img referrerpolicy="no-referrer-when-downgrade" src="https://static.scarf.sh/a.png?x-pxid=7003a37c-568d-40a5-9718-0d021d8589ca&project=apps&file=README.md" />