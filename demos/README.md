# Interactive Demos for OpenVINO™ Toolkit

[![Apache License Version 2.0](https://img.shields.io/badge/license-Apache_2.0-green.svg)](https://github.com/openvinotoolkit/openvino_build_deploy/blob/master/LICENSE.txt)

This directory contains interactive demos aimed at demonstrating how OpenVINO performs as an AI optimization and inference engine (cloud, client, and edge), and attracting more people to Intel's booth at events. 

_Please note: even though you can find here a lot of useful OpenVINO code, education is not the main purpose of this directory. If you are interested in educational content visit [ai_ref_kits](../ai_ref_kits/README.md)._

## Available Demos

Currently, there are the following demos:

### 🎨 Paint Your Dreams

The demo generates images in a reasonable time (seconds) on Intel hardware.

[![image](https://github.com/openvinotoolkit/openvino_build_deploy/assets/4547501/a7f53cf2-a40b-4eb2-bb9a-72969ce8ad04)](paint_your_dreams_demo)

| [Paint Your Dreams](paint_your_dreams_demo)   |                                                            |
|-----------------------------------------------|------------------------------------------------------------|
| Related AI concepts                           | Visual GenAI, LCM, image generation                        |
| Platforms                                     | Client (CPU, GPU), Cloud (CPU, GPU)                        |
| Owner                                         | [@adrianboguszewski](https://github.com/adrianboguszewski) |

### 🚶 People Counter

The demo counts people standing in front of the webcam, presenting differences in performance between various precisions and devices on the used platform.

[![image](https://github.com/openvinotoolkit/openvino_build_deploy/assets/4547501/e386c632-34f3-41c7-9713-c5aca8c1842a)](people_counter_demo)

| [People Counter](people_counter_demo) |                                                            |
|---------------------------------------|------------------------------------------------------------|
| Related AI concepts                   | object detection, object counting, YOLOv8                  |
| Platforms                             | Client (CPU, GPU, NPU), Edge (CPU)                         |
| Owner                                 | [@adrianboguszewski](https://github.com/adrianboguszewski) |

<<<<<<< HEAD
### 🔮 Hide Your Mess Behind

The demo blurs the background behind a person on a webcam. The app is built using NodeJS and Electron technologies. It can be run from the compiled exe file or using npm.

[![image](https://github.com/user-attachments/assets/e6925e6b-0d81-41da-b9b0-c4f21f173681)](hide_your_mess_behind_demo)

| [Hide Your Mess Behind](hide_your_mess_behind_demo) |                                                            |
|--------------------------------------|------------------------------------------------------------|
| Related AI concepts                  | image segmentation                                         |
| Platforms                            | Client (CPU, GPU, NPU), Edge (CPU)                         |
| Owner                                | [@Roszczyk](https://github.com/Roszczyk), [@adrianboguszewski](https://github.com/adrianboguszewski) |
=======
### 🏥 Healthcare Assistant

The demo works as a virtual healthcare assistant, whose task is to greet the patient and summarize the patient's condition based on the conversation and uploaded examination report. 

[![image](https://github.com/user-attachments/assets/d3ede3e5-d6af-46c7-8e00-250fc2137ed3)](healthcare_assistant_demo)

| [Virtual AI Assistant](virtual_ai_assistant_demo) |                                                            |
|---------------------------------------------------|------------------------------------------------------------|
| Related AI concepts                               | LLM, RAG, ASR, GenAI, Llama3, Whisper                      |
| Platforms                                         | Client (CPU, GPU, NPU), Cloud (CPU, GPU)                   |
| Owner                                             | [@adrianboguszewski](https://github.com/adrianboguszewski) |
>>>>>>> a6c46e7c

### 💃 Strike a pose

The demo estimates poses of all people standing in front of the webcam.

[![image](https://github.com/openvinotoolkit/openvino_build_deploy/assets/4547501/3bff0def-9050-450f-8699-389defec4136)](strike_a_pose_demo)

| [Strike a Pose](strike_a_pose_demo) |                                                            |
|-------------------------------------|------------------------------------------------------------|
| Related AI concepts                 | pose estimation, Open Pose                                 |
| Platforms                           | Client (CPU, GPU, NPU), Edge (CPU)                         |
| Owner                               | [@adrianboguszewski](https://github.com/adrianboguszewski) |

### 🎃 Spooky Demo

The demo detects people in front of the webcam and changes them into skeletons with a pumpkin head.

[![image](https://github.com/openvinotoolkit/openvino_build_deploy/assets/4547501/b289b9f0-1c5b-4cae-ae0b-ea905d05d5e5)](spooky_demo)

| [Spooky Demo](spooky_demo) |                                                            |
|----------------------------|------------------------------------------------------------|
| Related AI concepts        | pose estimation, Open Pose                                 |
| Platforms                  | Client (CPU, GPU, NPU), Edge (CPU)                         |
| Owner                      | [@adrianboguszewski](https://github.com/adrianboguszewski) |

### 🎅 Santa Claus Demo

The demo detects people in front of the webcam and changes them into Santa Claus (the biggest face) and reindeer (all other faces).

[![image](https://github.com/openvinotoolkit/openvino_build_deploy/assets/4547501/0cbf768c-0260-41bc-af64-00dfdaa9110c)](santa_claus_demo)

| [Santa Claus Demo](santa_claus_demo) |                                                            |
|--------------------------------------|------------------------------------------------------------|
| Related AI concepts                  | face detection, landmarks regression, emotion recognition  |
| Platforms                            | Client (CPU, GPU, NPU), Edge (CPU)                         |
| Owner                                | [@adrianboguszewski](https://github.com/adrianboguszewski) |

## Contributing

Please follow the rules defined in the [contributing guide](CONTRIBUTING.md) to add a demo to this repository.

## Troubleshooting and Resources
- Open a [discussion topic](https://github.com/openvinotoolkit/openvino_build_deploy/discussions)
- Create an [issue](https://github.com/openvinotoolkit/openvino_build_deploy/issues)
- Learn more about [OpenVINO](https://www.intel.com/content/www/us/en/developer/tools/openvino-toolkit/overview.html)
- Explore [OpenVINO’s documentation](https://docs.openvino.ai/2024/home.html)<|MERGE_RESOLUTION|>--- conflicted
+++ resolved
@@ -34,19 +34,6 @@
 | Platforms                             | Client (CPU, GPU, NPU), Edge (CPU)                         |
 | Owner                                 | [@adrianboguszewski](https://github.com/adrianboguszewski) |
 
-<<<<<<< HEAD
-### 🔮 Hide Your Mess Behind
-
-The demo blurs the background behind a person on a webcam. The app is built using NodeJS and Electron technologies. It can be run from the compiled exe file or using npm.
-
-[![image](https://github.com/user-attachments/assets/e6925e6b-0d81-41da-b9b0-c4f21f173681)](hide_your_mess_behind_demo)
-
-| [Hide Your Mess Behind](hide_your_mess_behind_demo) |                                                            |
-|--------------------------------------|------------------------------------------------------------|
-| Related AI concepts                  | image segmentation                                         |
-| Platforms                            | Client (CPU, GPU, NPU), Edge (CPU)                         |
-| Owner                                | [@Roszczyk](https://github.com/Roszczyk), [@adrianboguszewski](https://github.com/adrianboguszewski) |
-=======
 ### 🏥 Healthcare Assistant
 
 The demo works as a virtual healthcare assistant, whose task is to greet the patient and summarize the patient's condition based on the conversation and uploaded examination report. 
@@ -58,7 +45,18 @@
 | Related AI concepts                               | LLM, RAG, ASR, GenAI, Llama3, Whisper                      |
 | Platforms                                         | Client (CPU, GPU, NPU), Cloud (CPU, GPU)                   |
 | Owner                                             | [@adrianboguszewski](https://github.com/adrianboguszewski) |
->>>>>>> a6c46e7c
+
+### 🔮 Hide Your Mess Behind
+
+The demo blurs the background behind a person on a webcam. The app is built using NodeJS and Electron technologies. It can be run from the compiled exe file or using npm.
+
+[![image](https://github.com/user-attachments/assets/e6925e6b-0d81-41da-b9b0-c4f21f173681)](hide_your_mess_behind_demo)
+
+| [Hide Your Mess Behind](hide_your_mess_behind_demo) |                                                                                       |
+|--------------------------------------|------------------------------------------------------------------------------------------------------|
+| Related AI concepts                  | image segmentation                                                                                   |
+| Platforms                            | Client (CPU, GPU, NPU), Edge (CPU)                                                                   |
+| Owner                                | [@Roszczyk](https://github.com/Roszczyk), [@adrianboguszewski](https://github.com/adrianboguszewski) |
 
 ### 💃 Strike a pose
 
