<!DOCTYPE html>
<html lang="en">
<head>
  <meta charset="UTF-8">
  <meta name="viewport" content="width=device-width, initial-scale=1.0">
  <title>Background Blurring with OpenVINO</title>
  <link rel="stylesheet" href="styles.css">
</head>
<body>
<div id="mainContainer">
  <div id="webcamViewer">
    <div id="processingTimeContainer">
      <p id="processingTime">Processing Time: 0 ms</p>
    </div>
    <img id="webcam" alt="" src="../assets/webcam_placeholder.png" />
    <div id="controlPanelContainer">
      <div class="controlPanelWidget">
        <label for="webcamSelect">Video Source:</label>
        <select id="webcamSelect"></select>
      </div>
<<<<<<< HEAD
      <img id="webcam" alt="" src="../assets/webcam_placeholder.png" />
      <div id="controlPanelContainer">
        <div id="controlPanelRow">
          <div class="controlPanelWidget">
            <label for="deviceSelect">Inference Device:</label>
            <select id="deviceSelect"></select>
            <label for="webcamSelect">     Video Source:</label>
            <select id="webcamSelect"></select>
          </div>
          <div class="controlPanelWidget">
            <button id="toggleWebcamButton">Start</button>
          </div>
=======
      <div id="controlPanelRow">
        <div class="controlPanelWidget">
          <label for="deviceSelect">Inference Device:</label>
          <select id="deviceSelect"></select>
        </div>
        <div class="controlPanelWidget">
          <button id="toggleWebcamButton">Start</button>
>>>>>>> 46019a8f
        </div>
      </div>
    </div>
  </div>
</div>

<script src="renderer.js"></script>
</body>
</html><|MERGE_RESOLUTION|>--- conflicted
+++ resolved
@@ -18,20 +18,6 @@
         <label for="webcamSelect">Video Source:</label>
         <select id="webcamSelect"></select>
       </div>
-<<<<<<< HEAD
-      <img id="webcam" alt="" src="../assets/webcam_placeholder.png" />
-      <div id="controlPanelContainer">
-        <div id="controlPanelRow">
-          <div class="controlPanelWidget">
-            <label for="deviceSelect">Inference Device:</label>
-            <select id="deviceSelect"></select>
-            <label for="webcamSelect">     Video Source:</label>
-            <select id="webcamSelect"></select>
-          </div>
-          <div class="controlPanelWidget">
-            <button id="toggleWebcamButton">Start</button>
-          </div>
-=======
       <div id="controlPanelRow">
         <div class="controlPanelWidget">
           <label for="deviceSelect">Inference Device:</label>
@@ -39,7 +25,6 @@
         </div>
         <div class="controlPanelWidget">
           <button id="toggleWebcamButton">Start</button>
->>>>>>> 46019a8f
         </div>
       </div>
     </div>
