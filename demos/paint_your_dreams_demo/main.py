import argparse
import asyncio
import logging as log
import os
import random
import sys
import time
from pathlib import Path
from typing import Optional

import cv2
import gradio as gr
import numpy as np
import openvino_genai as genai
from PIL import Image
from huggingface_hub import snapshot_download
from optimum.intel.openvino import OVModelForImageClassification
from transformers import Pipeline, pipeline, AutoProcessor

SCRIPT_DIR = os.path.join(os.path.dirname(os.path.abspath(__file__)), "..", "utils")
sys.path.append(os.path.dirname(SCRIPT_DIR))

from utils import demo_utils as utils

MAX_SEED = np.iinfo(np.int32).max
MODEL_DIR = Path("model")

safety_checker: Optional[Pipeline] = None

ov_pipelines_t2i = {}
ov_pipelines_i2i = {}

stop_generating: bool = True
hf_model_name: Optional[str] = None


def get_available_devices() -> list[str]:
    devices = utils.available_devices()
    # NPU is not supported with this application
    return list({device.split(".")[0] for device in devices if device != "NPU"})


def xeon_detected():
    return "xeon" in " ".join(utils.available_devices().values()).lower()


def download_models(model_name, safety_checker_model: str) -> None:
    global safety_checker

    is_openvino_model = model_name.split("/")[0] == "OpenVINO"

    output_dir = MODEL_DIR / model_name
    if not output_dir.exists():
        if is_openvino_model:
            snapshot_download(model_name, local_dir=output_dir, resume_download=True)
        else:
            raise ValueError(f"Model {model_name} is not from OpenVINO Hub and not supported")

    safety_checker_dir = MODEL_DIR / safety_checker_model
    if not safety_checker_dir.exists():
        model = OVModelForImageClassification.from_pretrained(safety_checker_model, export=True, compile=False)
        model.save_pretrained(safety_checker_dir)
        processor = AutoProcessor.from_pretrained(safety_checker_model)
        processor.save_pretrained(safety_checker_dir)

    safety_checker = pipeline("image-classification", model=OVModelForImageClassification.from_pretrained(safety_checker_dir),
                              image_processor=AutoProcessor.from_pretrained(safety_checker_dir))


async def load_pipeline(model_name: str, device: str, pipeline: str):
    model_dir = MODEL_DIR / model_name
    ov_config = {"CACHE_DIR": "cache"}

    if pipeline == "text2image":
        if device not in ov_pipelines_t2i:
            ov_pipeline = genai.Text2ImagePipeline(model_dir, device, **ov_config)
            ov_pipelines_t2i[device] = ov_pipeline

        return ov_pipelines_t2i[device]

    if pipeline == "image2image":
        if device not in ov_pipelines_i2i:
            ov_pipeline = genai.Image2ImagePipeline(model_dir, device, **ov_config)
            ov_pipelines_i2i[device] = ov_pipeline

        return ov_pipelines_i2i[device]


async def stop():
    global stop_generating
    stop_generating = True


async def generate_images(input_image: np.ndarray, prompt: str, seed: int, size: int, guidance_scale: float, num_inference_steps: int,
                          strength: float, randomize_seed: bool, device: str, endless_generation: bool) -> tuple[np.ndarray, float]:
    global stop_generating
    stop_generating = not endless_generation

    while True:
        if randomize_seed:
            seed = random.randint(0, MAX_SEED)

        start_time = time.time()
        if input_image is None:
            ov_pipeline = await load_pipeline(hf_model_name, device, "text2image")
            result = ov_pipeline.generate(prompt=prompt, num_inference_steps=num_inference_steps, width=size, height=size,
                             guidance_scale=guidance_scale, rng_seed=seed).data[0]
        else:
            ov_pipeline = await load_pipeline(hf_model_name, device, "image2image")
            # ensure image is square
            input_image = utils.crop_center(input_image)
            input_image = cv2.resize(input_image, (size, size))
            result = ov_pipeline.generate(prompt=prompt, image=ov.Tensor(input_image[None]), num_inference_steps=num_inference_steps, width=size, height=size,
                             guidance_scale=guidance_scale, strength=1.0 - strength, rng_seed=seed).data[0]
        end_time = time.time()

        label = safety_checker(Image.fromarray(result), top_k=1)
        if label[0]["label"].lower() == "nsfw":
            result = np.zeros_like(result)
            h, w = result.shape[:2]
            utils.draw_text(result, "Potential NSFW content", (w // 2, h // 2), center=True, font_scale=3.0)

        utils.draw_ov_watermark(result, size=0.60)

        processing_time = end_time - start_time

        yield result, round(processing_time, 5)

        if stop_generating:
            break

        # small delay necessary for endless generation
        await asyncio.sleep(0.1)


def build_ui():
    examples_t2i = [
        "A sail boat on a grass field with mountains in the morning and sunny day",
        "A beautiful sunset with a sail boat on the ocean, photograph, highly detailed, golden hour, Nikon D850",
        "Portrait photo of a girl, photograph, highly detailed face, depth of field, moody light, golden hour,"
        "Style by Dan Winters, Russell James, Steve McCurry, centered, extremely detailed, Nikon D850, award winning photography"
    ]
    
    examples_i2i = [
        "Make me a super hero, 8k",
        "Make me a beautiful cyborg with golden hair, 8k",
        "Make me an astronaut, cold color palette, muted colors, 8k"
    ]

    with gr.Blocks() as demo:
        with gr.Group():
            prompt_text = gr.Text(
                label="Prompt",
                placeholder="Enter your prompt here",
                value="A sail boat on a grass field with mountains in the morning and sunny day"
            )
            result_img = gr.Image(label="Generated image", elem_id="output_image", format="png")
            with gr.Row():
                result_time_label = gr.Text("", label="Inference Time", type="text")
            with gr.Row():
<<<<<<< HEAD
                device_dropdown = gr.Dropdown(
                    choices=get_available_devices(),
                    value="AUTO",
                    label="Inference device",
                    interactive=True,
                    scale=4
                )
                with gr.Column(scale=0):
                    endless_checkbox = gr.Checkbox(label="Generate endlessly", value=False)
                    if xeon_detected():
                        amx_switch = gr.Checkbox(label="Enable AMX", value=True)
                with gr.Column(scale=1):
                    start_button = gr.Button("Start generation", variant="primary")
                    stop_button = gr.Button("Stop generation", variant="secondary")
            with gr.Accordion("Advanced options", open=False):
=======
                with gr.Column():
                    with gr.Row():
                        input_image = gr.Image(label="Input image (leave blank for text2image generation)", sources=["webcam", "clipboard", "upload"])
                        result_img = gr.Image(label="Generated image", elem_id="output_image", format="png")
                    with gr.Row():
                        result_time_label = gr.Text("", label="Inference time", type="text")
                    with gr.Row():
                        start_button = gr.Button("Start generation")
                        stop_button = gr.Button("Stop generation")
            with gr.Accordion("Advanced options", open=True):
                with gr.Row():
                    device_dropdown = gr.Dropdown(
                        choices=get_available_devices(),
                        value="CPU",
                        label="Inference device",
                        interactive=True,
                        scale=4
                    )
                    endless_checkbox = gr.Checkbox(label="Generate endlessly", value=False, scale=1)
>>>>>>> c140395b
                with gr.Row():
                    seed_slider = gr.Slider(label="Seed", minimum=0, maximum=MAX_SEED, step=1, value=0, randomize=True, scale=1)
                    randomize_seed_checkbox = gr.Checkbox(label="Randomize seed across runs", value=True, scale=0)
                    randomize_seed_button = gr.Button("Randomize seed", scale=0)
                with gr.Row():
                    guidance_scale_slider = gr.Slider(
                        label="Guidance scale for base",
                        minimum=2,
                        maximum=14,
                        step=0.1,
                        value=8.0,
                    )
                    num_inference_steps_slider = gr.Slider(
                        label="Number of inference steps for base",
                        minimum=1,
                        maximum=32,
                        step=1,
                        value=5,
                    )
                with gr.Row():
                    strength_slider = gr.Slider(
                        label="Input image influence strength",
                        minimum=0.0,
                        maximum=1.0,
                        step=0.01,
                        value=0.5
                    )
                    size_slider = gr.Slider(
                        label="Image size",
                        minimum=256,
                        maximum=1024,
                        step=64,
                        value=512
                    )

        gr.Examples(
            label="Examples for Text2Image",
            examples=examples_t2i,
            inputs=prompt_text,
            outputs=result_img,
            cache_examples=False,
        )
        
        gr.Examples(
            label="Examples for Image2Image",
            examples=examples_i2i,
            inputs=prompt_text,
            outputs=result_img,
            cache_examples=False,
        )
        
        # clicking run
        gr.on(triggers=[prompt_text.submit, start_button.click],
              fn=generate_images,
              inputs=[input_image, prompt_text, seed_slider, size_slider, guidance_scale_slider, num_inference_steps_slider,
                      strength_slider, randomize_seed_checkbox, device_dropdown, endless_checkbox],
              outputs=[result_img, result_time_label]
              )
        # clicking stop
        stop_button.click(stop)
        randomize_seed_button.click(lambda _: random.randint(0, MAX_SEED), inputs=seed_slider, outputs=seed_slider)

    return demo


def run_endless_lcm(model_name: str, safety_checker_model: str, local_network: bool = False, public_interface: bool = False):
    global hf_model_name
    hf_model_name = model_name
    server_name = "0.0.0.0" if local_network else None

    download_models(model_name, safety_checker_model)

    demo = build_ui()
    log.info("Demo is ready!")
    demo.launch(server_name=server_name, share=public_interface)


if __name__ == '__main__':
    # set up logging
    log.getLogger().setLevel(log.INFO)

    parser = argparse.ArgumentParser()
    parser.add_argument("--model_name", type=str, default="OpenVINO/LCM_Dreamshaper_v7-fp16-ov",
                        choices=["OpenVINO/LCM_Dreamshaper_v7-int8-ov", "OpenVINO/LCM_Dreamshaper_v7-fp16-ov"],
                        help="GenAI model to be used")
    parser.add_argument("--safety_checker_model", type=str, default="Falconsai/nsfw_image_detection",
                        choices=["Falconsai/nsfw_image_detection"], help="The model to verify if the generated image is NSFW")
    parser.add_argument("--local_network", action="store_true", help="Whether demo should be available in local network")
    parser.add_argument("--public", default=False, action="store_true", help="Whether interface should be available publicly")

    args = parser.parse_args()
    run_endless_lcm(args.model_name, args.safety_checker_model, args.local_network, args.public)<|MERGE_RESOLUTION|>--- conflicted
+++ resolved
@@ -140,7 +140,7 @@
         "Portrait photo of a girl, photograph, highly detailed face, depth of field, moody light, golden hour,"
         "Style by Dan Winters, Russell James, Steve McCurry, centered, extremely detailed, Nikon D850, award winning photography"
     ]
-    
+
     examples_i2i = [
         "Make me a super hero, 8k",
         "Make me a beautiful cyborg with golden hair, 8k",
@@ -149,32 +149,13 @@
 
     with gr.Blocks() as demo:
         with gr.Group():
-            prompt_text = gr.Text(
-                label="Prompt",
-                placeholder="Enter your prompt here",
-                value="A sail boat on a grass field with mountains in the morning and sunny day"
-            )
-            result_img = gr.Image(label="Generated image", elem_id="output_image", format="png")
             with gr.Row():
-                result_time_label = gr.Text("", label="Inference Time", type="text")
+                prompt_text = gr.Text(
+                    label="Prompt",
+                    placeholder="Enter your prompt here",
+                    value="A sail boat on a grass field with mountains in the morning and sunny day"
+                )
             with gr.Row():
-<<<<<<< HEAD
-                device_dropdown = gr.Dropdown(
-                    choices=get_available_devices(),
-                    value="AUTO",
-                    label="Inference device",
-                    interactive=True,
-                    scale=4
-                )
-                with gr.Column(scale=0):
-                    endless_checkbox = gr.Checkbox(label="Generate endlessly", value=False)
-                    if xeon_detected():
-                        amx_switch = gr.Checkbox(label="Enable AMX", value=True)
-                with gr.Column(scale=1):
-                    start_button = gr.Button("Start generation", variant="primary")
-                    stop_button = gr.Button("Stop generation", variant="secondary")
-            with gr.Accordion("Advanced options", open=False):
-=======
                 with gr.Column():
                     with gr.Row():
                         input_image = gr.Image(label="Input image (leave blank for text2image generation)", sources=["webcam", "clipboard", "upload"])
@@ -182,19 +163,22 @@
                     with gr.Row():
                         result_time_label = gr.Text("", label="Inference time", type="text")
                     with gr.Row():
-                        start_button = gr.Button("Start generation")
-                        stop_button = gr.Button("Stop generation")
+                        device_dropdown = gr.Dropdown(
+                            choices=get_available_devices(),
+                            value="AUTO",
+                            label="Inference device",
+                            interactive=True,
+                            scale=4
+                        )
+                        with gr.Column(scale=0):
+                            endless_checkbox = gr.Checkbox(label="Generate endlessly", value=False)
+                            if xeon_detected():
+                                amx_switch = gr.Checkbox(label="Enable AMX", value=True)
+                        with gr.Column(scale=1):
+                            start_button = gr.Button("Start generation", variant="primary")
+                            stop_button = gr.Button("Stop generation", variant="secondary")
+
             with gr.Accordion("Advanced options", open=True):
-                with gr.Row():
-                    device_dropdown = gr.Dropdown(
-                        choices=get_available_devices(),
-                        value="CPU",
-                        label="Inference device",
-                        interactive=True,
-                        scale=4
-                    )
-                    endless_checkbox = gr.Checkbox(label="Generate endlessly", value=False, scale=1)
->>>>>>> c140395b
                 with gr.Row():
                     seed_slider = gr.Slider(label="Seed", minimum=0, maximum=MAX_SEED, step=1, value=0, randomize=True, scale=1)
                     randomize_seed_checkbox = gr.Checkbox(label="Randomize seed across runs", value=True, scale=0)
@@ -237,7 +221,7 @@
             outputs=result_img,
             cache_examples=False,
         )
-        
+
         gr.Examples(
             label="Examples for Image2Image",
             examples=examples_i2i,
@@ -245,7 +229,7 @@
             outputs=result_img,
             cache_examples=False,
         )
-        
+
         # clicking run
         gr.on(triggers=[prompt_text.submit, start_button.click],
               fn=generate_images,
@@ -279,7 +263,7 @@
     parser = argparse.ArgumentParser()
     parser.add_argument("--model_name", type=str, default="OpenVINO/LCM_Dreamshaper_v7-fp16-ov",
                         choices=["OpenVINO/LCM_Dreamshaper_v7-int8-ov", "OpenVINO/LCM_Dreamshaper_v7-fp16-ov"],
-                        help="GenAI model to be used")
+                        help="Visual GenAI model to be used")
     parser.add_argument("--safety_checker_model", type=str, default="Falconsai/nsfw_image_detection",
                         choices=["Falconsai/nsfw_image_detection"], help="The model to verify if the generated image is NSFW")
     parser.add_argument("--local_network", action="store_true", help="Whether demo should be available in local network")
