import argparse
import asyncio
import logging as log
import os
import random
import sys
import time
from pathlib import Path
from typing import Optional

import cv2
import gradio as gr
import numpy as np
import openvino as ov
import openvino_genai as genai
from PIL import Image
from huggingface_hub import snapshot_download
from optimum.intel.openvino import OVModelForImageClassification
from transformers import Pipeline, pipeline, AutoProcessor

SCRIPT_DIR = os.path.join(os.path.dirname(os.path.abspath(__file__)), "..", "utils")
sys.path.append(os.path.dirname(SCRIPT_DIR))

from utils import demo_utils as utils

MAX_SEED = np.iinfo(np.int32).max
MODEL_DIR = Path("model")

safety_checker: Optional[Pipeline] = None

ov_pipelines_t2i = {}
ov_pipelines_i2i = {}

stop_generating: bool = True
hf_model_name: Optional[str] = None


def get_available_devices() -> list[str]:
    core = ov.Core()
    return list({device.split(".")[0] for device in core.available_devices})


def download_models(model_name, safety_checker_model: str) -> None:
    global safety_checker

    is_openvino_model = model_name.split("/")[0] == "OpenVINO"

    output_dir = MODEL_DIR / model_name
    if not output_dir.exists():
        if is_openvino_model:
            snapshot_download(model_name, local_dir=output_dir, resume_download=True)
        else:
            raise ValueError(f"Model {model_name} is not from OpenVINO Hub and not supported")

    safety_checker_dir = MODEL_DIR / safety_checker_model
    if not safety_checker_dir.exists():
        model = OVModelForImageClassification.from_pretrained(safety_checker_model, export=True, compile=False)
        model.save_pretrained(safety_checker_dir)
        processor = AutoProcessor.from_pretrained(safety_checker_model)
        processor.save_pretrained(safety_checker_dir)

    safety_checker = pipeline("image-classification", model=OVModelForImageClassification.from_pretrained(safety_checker_dir),
                              image_processor=AutoProcessor.from_pretrained(safety_checker_dir))


<<<<<<< HEAD
async def load_npu_pipeline(model_dir: Path, size: int) -> genai.Text2ImagePipeline:
    # NPU requires model static input shape for now
    ov_config = {"CACHE_DIR": "cache"}

    scheduler = genai.Scheduler.from_config(model_dir / "scheduler" / "scheduler_config.json")

    text_encoder = genai.CLIPTextModel(model_dir / "text_encoder")
    text_encoder.reshape(1)
    text_encoder.compile("NPU", **ov_config)

    unet = genai.UNet2DConditionModel(model_dir / "unet")
    max_position_embeddings = text_encoder.get_config().max_position_embeddings
    unet.reshape(1, size, size, max_position_embeddings)
    unet.compile("NPU", **ov_config)

    vae = genai.AutoencoderKL(model_dir / "vae_decoder")
    vae.reshape(1, size, size)
    vae.compile("NPU", **ov_config)

    ov_pipeline = genai.Text2ImagePipeline.latent_consistency_model(scheduler, text_encoder, unet, vae)

    return ov_pipeline


async def load_pipeline(model_name: str, device: str, size: int) -> genai.Text2ImagePipeline:
    if device not in ov_pipelines:
        model_dir = MODEL_DIR / model_name
        ov_config = {"CACHE_DIR": "cache"}

        if device == "NPU":
            ov_pipeline = await load_npu_pipeline(model_dir, size)
        else:
            ov_pipeline = genai.Text2ImagePipeline(model_dir, device, **ov_config)

        ov_pipelines[(device, size)] = ov_pipeline

    return ov_pipelines[(device, size)]
=======
async def load_pipeline(model_name: str, device: str, pipeline: str):
    model_dir = MODEL_DIR / model_name
    ov_config = {"CACHE_DIR": "cache"}

    if pipeline == "text2image":
        if device not in ov_pipelines_t2i:
            ov_pipeline = genai.Text2ImagePipeline(model_dir, device, **ov_config)
            ov_pipelines_t2i[device] = ov_pipeline

        return ov_pipelines_t2i[device]

    if pipeline == "image2image":
        if device not in ov_pipelines_i2i:
            ov_pipeline = genai.Image2ImagePipeline(model_dir, device, **ov_config)
            ov_pipelines_i2i[device] = ov_pipeline

        return ov_pipelines_i2i[device]
>>>>>>> c140395b


async def stop():
    global stop_generating
    stop_generating = True


async def generate_images(input_image: np.ndarray, prompt: str, seed: int, size: int, guidance_scale: float, num_inference_steps: int,
                          strength: float, randomize_seed: bool, device: str, endless_generation: bool) -> tuple[np.ndarray, float]:
    global stop_generating
    stop_generating = not endless_generation

<<<<<<< HEAD
    ov_pipeline = await load_pipeline(hf_model_name, device, size)

=======
>>>>>>> c140395b
    while True:
        if randomize_seed:
            seed = random.randint(0, MAX_SEED)

        start_time = time.time()
        if input_image is None:
            ov_pipeline = await load_pipeline(hf_model_name, device, "text2image")
            result = ov_pipeline.generate(prompt=prompt, num_inference_steps=num_inference_steps, width=size, height=size,
                             guidance_scale=guidance_scale, rng_seed=seed).data[0]
        else:
            ov_pipeline = await load_pipeline(hf_model_name, device, "image2image")
            # ensure image is square
            input_image = utils.crop_center(input_image)
            input_image = cv2.resize(input_image, (size, size))
            result = ov_pipeline.generate(prompt=prompt, image=ov.Tensor(input_image[None]), num_inference_steps=num_inference_steps, width=size, height=size,
                             guidance_scale=guidance_scale, strength=1.0 - strength, rng_seed=seed).data[0]
        end_time = time.time()

        label = safety_checker(Image.fromarray(result), top_k=1)
        if label[0]["label"].lower() == "nsfw":
            result = np.zeros_like(result)
            h, w = result.shape[:2]
            utils.draw_text(result, "Potential NSFW content", (w // 2, h // 2), center=True, font_scale=3.0)

        utils.draw_ov_watermark(result, size=0.60)

        processing_time = end_time - start_time

        yield result, round(processing_time, 5)

        if stop_generating:
            break

        # small delay necessary for endless generation
        await asyncio.sleep(0.1)


<<<<<<< HEAD
def build_ui() -> gr.Interface:
    examples = [
=======
def build_ui():
    examples_t2i = [
>>>>>>> c140395b
        "A sail boat on a grass field with mountains in the morning and sunny day",
        "A beautiful sunset with a sail boat on the ocean, photograph, highly detailed, golden hour, Nikon D850",
        "Portrait photo of a girl, photograph, highly detailed face, depth of field, moody light, golden hour,"
        "Style by Dan Winters, Russell James, Steve McCurry, centered, extremely detailed, Nikon D850, award winning photography"
    ]
    
    examples_i2i = [
        "Make me a super hero, 8k",
        "Make me a beautiful cyborg with golden hair, 8k",
        "Make me an astronaut, cold color palette, muted colors, 8k"
    ]

    with gr.Blocks() as demo:
        with gr.Group():
            with gr.Row():
                prompt_text = gr.Text(
                    label="Prompt",
                    placeholder="Enter your prompt here",
                    value="A sail boat on a grass field with mountains in the morning and sunny day"
                )
            with gr.Row():
                with gr.Column():
                    with gr.Row():
                        input_image = gr.Image(label="Input image (leave blank for text2image generation)", sources=["webcam", "clipboard", "upload"])
                        result_img = gr.Image(label="Generated image", elem_id="output_image", format="png")
                    with gr.Row():
                        result_time_label = gr.Text("", label="Inference time", type="text")
                    with gr.Row():
                        start_button = gr.Button("Start generation")
                        stop_button = gr.Button("Stop generation")
            with gr.Accordion("Advanced options", open=True):
                with gr.Row():
                    device_dropdown = gr.Dropdown(
                        choices=get_available_devices(),
                        value="CPU",
                        label="Inference device",
                        interactive=True,
                        scale=4
                    )
                    endless_checkbox = gr.Checkbox(label="Generate endlessly", value=False, scale=1)
                with gr.Row():
                    seed_slider = gr.Slider(label="Seed", minimum=0, maximum=MAX_SEED, step=1, value=0, randomize=True, scale=1)
                    randomize_seed_checkbox = gr.Checkbox(label="Randomize seed across runs", value=True, scale=0)
                    randomize_seed_button = gr.Button("Randomize seed", scale=0)
                with gr.Row():
                    guidance_scale_slider = gr.Slider(
                        label="Guidance scale for base",
                        minimum=2,
                        maximum=14,
                        step=0.1,
                        value=8.0,
                    )
                    num_inference_steps_slider = gr.Slider(
                        label="Number of inference steps for base",
                        minimum=1,
                        maximum=32,
                        step=1,
                        value=5,
                    )
                with gr.Row():
                    strength_slider = gr.Slider(
                        label="Input image influence strength",
                        minimum=0.0,
                        maximum=1.0,
                        step=0.01,
                        value=0.5
                    )
                    size_slider = gr.Slider(
                        label="Image size",
                        minimum=256,
                        maximum=1024,
                        step=64,
                        value=512
                    )

        gr.Examples(
            label="Examples for Text2Image",
            examples=examples_t2i,
            inputs=prompt_text,
            outputs=result_img,
            cache_examples=False,
        )
        
        gr.Examples(
            label="Examples for Image2Image",
            examples=examples_i2i,
            inputs=prompt_text,
            outputs=result_img,
            cache_examples=False,
        )
        
        # clicking run
        gr.on(triggers=[prompt_text.submit, start_button.click],
              fn=generate_images,
              inputs=[input_image, prompt_text, seed_slider, size_slider, guidance_scale_slider, num_inference_steps_slider,
                      strength_slider, randomize_seed_checkbox, device_dropdown, endless_checkbox],
              outputs=[result_img, result_time_label]
              )
        # clicking stop
        stop_button.click(stop)
        randomize_seed_button.click(lambda _: random.randint(0, MAX_SEED), inputs=seed_slider, outputs=seed_slider)

    return demo


def run_endless_lcm(model_name: str, safety_checker_model: str, local_network: bool = False, public_interface: bool = False) -> None:
    global hf_model_name
    hf_model_name = model_name
    server_name = "0.0.0.0" if local_network else None

    download_models(model_name, safety_checker_model)

    demo = build_ui()
    log.info("Demo is ready!")
    demo.launch(server_name=server_name, share=public_interface)


if __name__ == '__main__':
    # set up logging
    log.getLogger().setLevel(log.INFO)

    parser = argparse.ArgumentParser()
    parser.add_argument("--model_name", type=str, default="OpenVINO/LCM_Dreamshaper_v7-fp16-ov",
                        choices=["OpenVINO/LCM_Dreamshaper_v7-int8-ov", "OpenVINO/LCM_Dreamshaper_v7-fp16-ov"],
                        help="GenAI model to be used")
    parser.add_argument("--safety_checker_model", type=str, default="Falconsai/nsfw_image_detection",
                        choices=["Falconsai/nsfw_image_detection"], help="The model to verify if the generated image is NSFW")
    parser.add_argument("--local_network", action="store_true", help="Whether demo should be available in local network")
    parser.add_argument("--public", default=False, action="store_true", help="Whether interface should be available publicly")

    args = parser.parse_args()
    run_endless_lcm(args.model_name, args.safety_checker_model, args.local_network, args.public)<|MERGE_RESOLUTION|>--- conflicted
+++ resolved
@@ -63,7 +63,6 @@
                               image_processor=AutoProcessor.from_pretrained(safety_checker_dir))
 
 
-<<<<<<< HEAD
 async def load_npu_pipeline(model_dir: Path, size: int) -> genai.Text2ImagePipeline:
     # NPU requires model static input shape for now
     ov_config = {"CACHE_DIR": "cache"}
@@ -88,20 +87,6 @@
     return ov_pipeline
 
 
-async def load_pipeline(model_name: str, device: str, size: int) -> genai.Text2ImagePipeline:
-    if device not in ov_pipelines:
-        model_dir = MODEL_DIR / model_name
-        ov_config = {"CACHE_DIR": "cache"}
-
-        if device == "NPU":
-            ov_pipeline = await load_npu_pipeline(model_dir, size)
-        else:
-            ov_pipeline = genai.Text2ImagePipeline(model_dir, device, **ov_config)
-
-        ov_pipelines[(device, size)] = ov_pipeline
-
-    return ov_pipelines[(device, size)]
-=======
 async def load_pipeline(model_name: str, device: str, pipeline: str):
     model_dir = MODEL_DIR / model_name
     ov_config = {"CACHE_DIR": "cache"}
@@ -119,7 +104,6 @@
             ov_pipelines_i2i[device] = ov_pipeline
 
         return ov_pipelines_i2i[device]
->>>>>>> c140395b
 
 
 async def stop():
@@ -132,11 +116,6 @@
     global stop_generating
     stop_generating = not endless_generation
 
-<<<<<<< HEAD
-    ov_pipeline = await load_pipeline(hf_model_name, device, size)
-
-=======
->>>>>>> c140395b
     while True:
         if randomize_seed:
             seed = random.randint(0, MAX_SEED)
@@ -174,19 +153,14 @@
         await asyncio.sleep(0.1)
 
 
-<<<<<<< HEAD
-def build_ui() -> gr.Interface:
-    examples = [
-=======
 def build_ui():
     examples_t2i = [
->>>>>>> c140395b
         "A sail boat on a grass field with mountains in the morning and sunny day",
         "A beautiful sunset with a sail boat on the ocean, photograph, highly detailed, golden hour, Nikon D850",
         "Portrait photo of a girl, photograph, highly detailed face, depth of field, moody light, golden hour,"
         "Style by Dan Winters, Russell James, Steve McCurry, centered, extremely detailed, Nikon D850, award winning photography"
     ]
-    
+
     examples_i2i = [
         "Make me a super hero, 8k",
         "Make me a beautiful cyborg with golden hair, 8k",
@@ -263,7 +237,7 @@
             outputs=result_img,
             cache_examples=False,
         )
-        
+
         gr.Examples(
             label="Examples for Image2Image",
             examples=examples_i2i,
@@ -271,7 +245,7 @@
             outputs=result_img,
             cache_examples=False,
         )
-        
+
         # clicking run
         gr.on(triggers=[prompt_text.submit, start_button.click],
               fn=generate_images,
