--- conflicted
+++ resolved
@@ -103,11 +103,7 @@
       const imageData = ctx.getImageData(0, 0, canvasElement.width, canvasElement.height);
 
       if (processingOn) {
-<<<<<<< HEAD
-        getMask(imageData, canvasElement, ovDevice);
-=======
         await getMask(imageData, canvasElement, ovDevice);
->>>>>>> 7a68e2f2
       }
 
       if (toggleSwitch.checked){
