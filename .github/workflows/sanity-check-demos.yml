name: Sanity check (demos)

on:
  schedule:
    - cron: "0 2 * * *"
  pull_request:
    branches: [master]
  push:
    branches: [master]
  workflow_dispatch:

permissions:
  contents: read

concurrency:
  group: ${{ github.workflow }}-${{ github.ref }}
  cancel-in-progress: true

jobs:
  find-subprojects:
    runs-on: ubuntu-latest
    outputs:
      gradio: ${{ steps.categorize-subprojects.outputs.gradio }}
      webcam: ${{ steps.categorize-subprojects.outputs.webcam }}
    steps:
      - name: Check out code
        uses: actions/checkout@v4
        with:
          fetch-depth: 0
      - name: Determine subprojects to test
        id: find-updates
        uses: ./.github/reusable-steps/find-updates
        with:
          dir: demos
          ci_config_file: sanity-check-demos.yml
      - name: Categorize subprojects
        id: categorize-subprojects
        uses: ./.github/reusable-steps/categorize-projects
        with:
          subprojects: ${{ steps.find-updates.outputs.subproject_dirs }}

  gradio:
    needs: find-subprojects
    if: ${{ needs.find-subprojects.outputs.gradio != '[]' }}
    runs-on: ${{ matrix.os }}
    strategy:
      fail-fast: false
      matrix:
        os: [ubuntu-24.04, ubuntu-24.04-arm, windows-2025]
        python: ["3.10", "3.13"]
        subproject: ${{ fromJson(needs.find-subprojects.outputs.gradio) }}
    steps:
      - uses: actions/checkout@v4
      - uses: ./.github/reusable-steps/setup-os
      - name: Set up Python ${{ matrix.python }}
        uses: actions/setup-python@v5
        with:
          python-version: ${{ matrix.python }}
      - uses: ./.github/reusable-steps/setup-python
        with:
          python: ${{ matrix.python }}
          project: ${{ matrix.subproject }}
      - uses: ./.github/reusable-steps/setup-hugging-face
        with:
          hf_token: ${{ secrets.HF_TOKEN }}
      - uses: ./.github/reusable-steps/gradio-action
        with:
          script: main.py
          project: ${{ matrix.subproject }}

  webcam:
    needs: find-subprojects
    if: ${{ needs.find-subprojects.outputs.webcam != '[]' }}
    runs-on: ${{ matrix.os }}
    strategy:
      fail-fast: false
      matrix:
        os: [ubuntu-24.04, ubuntu-24.04-arm, windows-2025]
        python: ["3.10", "3.13"]
        subproject: ${{ fromJson(needs.find-subprojects.outputs.webcam) }}
    steps:
      - uses: actions/checkout@v4
      - uses: ./.github/reusable-steps/setup-os
      - uses: ./.github/reusable-steps/setup-python
        with:
          python: ${{ matrix.python }}
          project: ${{ matrix.subproject }}
      - uses: ./.github/reusable-steps/timeouted-action
        name: Run Webcam Demo
        with:
          command: python main.py --stream sample_video.mp4
<<<<<<< HEAD
          project: ${{ matrix.subproject }}

  js:
    needs: find-subprojects
    if: ${{ needs.find-subprojects.outputs.js != '[]' }}
    runs-on: ${{ matrix.os }}
    strategy:
      fail-fast: false
      matrix:
        os: [ubuntu-24.04, ubuntu-24.04-arm, windows-2025]
        subproject: ${{ fromJson(needs.find-subprojects.outputs.js) }}
    steps:
      - uses: actions/checkout@v4
      - uses: ./.github/reusable-steps/setup-os
      - name: Install Node.js
        uses: actions/setup-node@v4
        with:
          node-version: "22"
      - name: Install dependencies
        run: |
          cd ${{ matrix.subproject }}
          npm install
      - uses: ./.github/reusable-steps/timeouted-action
        name: Run JS Project
        with:
          command: npm start
          project: ${{ matrix.subproject }}
          timeout: 1m
=======
          project: ${{ matrix.subproject }}
>>>>>>> c1959c02
<|MERGE_RESOLUTION|>--- conflicted
+++ resolved
@@ -89,35 +89,4 @@
         name: Run Webcam Demo
         with:
           command: python main.py --stream sample_video.mp4
-<<<<<<< HEAD
-          project: ${{ matrix.subproject }}
-
-  js:
-    needs: find-subprojects
-    if: ${{ needs.find-subprojects.outputs.js != '[]' }}
-    runs-on: ${{ matrix.os }}
-    strategy:
-      fail-fast: false
-      matrix:
-        os: [ubuntu-24.04, ubuntu-24.04-arm, windows-2025]
-        subproject: ${{ fromJson(needs.find-subprojects.outputs.js) }}
-    steps:
-      - uses: actions/checkout@v4
-      - uses: ./.github/reusable-steps/setup-os
-      - name: Install Node.js
-        uses: actions/setup-node@v4
-        with:
-          node-version: "22"
-      - name: Install dependencies
-        run: |
-          cd ${{ matrix.subproject }}
-          npm install
-      - uses: ./.github/reusable-steps/timeouted-action
-        name: Run JS Project
-        with:
-          command: npm start
-          project: ${{ matrix.subproject }}
-          timeout: 1m
-=======
-          project: ${{ matrix.subproject }}
->>>>>>> c1959c02
+          project: ${{ matrix.subproject }}